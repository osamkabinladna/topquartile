--- conflicted
+++ resolved
@@ -5,30 +5,12 @@
 import numpy as np
 from pathlib import Path
 from quantile_forest import RandomForestQuantileRegressor
-
-<<<<<<< HEAD
-if __name__ == '__main__':
-    train()
-
-    import os
-import gc
-import psutil
-import pandas as pd
-import numpy as np
-from pathlib import Path
-from quantile_forest import RandomForestQuantileRegressor
-
-=======
->>>>>>> ac361385
 from topquartile.modules.datamodule.dataloader import DataLoader
 from topquartile.modules.datamodule.transforms.covariate import TechnicalCovariateTransform
 from topquartile.modules.datamodule.transforms.label import ExcessReturnTransform
 from topquartile.modules.datamodule.partitions import PurgedTimeSeriesPartition
-<<<<<<< HEAD
-from topquartile.modules.evaluation import Evaluation
-=======
 from topquartile.modules.evaluation.partitioner import EvaluationPartitioner
->>>>>>> ac361385
+
 
 _proc = psutil.Process(os.getpid())
 
@@ -64,11 +46,8 @@
     random_state=42,
 )
 
-<<<<<<< HEAD
-OUT_CSV = Path("qrf_quantile_predsv2.csv")
-=======
+
 OUT_CSV = Path("qrf_preds.csv")
->>>>>>> ac361385
 OUT_CSV.unlink(missing_ok=True)
 
 covtrans_config = [(
